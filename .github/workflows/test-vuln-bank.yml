name: Test Vulnerable Bank Application

on:
  # Run on push to test repo
  push:
    branches: [main, develop]
    paths:
      - 'tests/**'
      - 'playwright.config.ts'
      - '.github/workflows/**'
  
  # Run on PRs to test repo
  pull_request:
    branches: [main]
  
  # Manual trigger with options
  workflow_dispatch:
    inputs:
      app_branch:
        description: 'APP branch to test'
        required: false
        default: 'main'
        type: string
      soft_mode:
        description: 'Run in SOFT mode (warnings vs failures)'
        required: false
        default: 'true'
        type: choice
        options:
          - 'true'
          - 'false'
      test_suite:
        description: 'Which tests to run'
        required: false
        default: 'all'
        type: choice
        options:
          - 'all'
          - 'api'
          - 'security'
          - 'ui'
  
  # Scheduled runs (nightly at 2 AM UTC)
  schedule:
    - cron: '0 2 * * *'

env:
  APP_REPO: 'smilyutin/vuln_bank'
  APP_BRANCH: ${{ inputs.app_branch || 'main' }}
  SOFT_MODE: ${{ inputs.soft_mode || 'true' }}
  TEST_SUITE: ${{ inputs.test_suite || 'all' }}
  BASE_URL: 'http://localhost:5001'
  NODE_VERSION: '20'

jobs:
  test-application:
    runs-on: ubuntu-latest
    timeout-minutes: 30
    
    steps:
      # ==================== SETUP TEST REPO ====================
      
      - name: 📥 Checkout Test Repo
        uses: actions/checkout@v4
        with:
          path: test-repo
      
      - name: 🔧 Setup Node.js for Tests
        uses: actions/setup-node@v4
        with:
          node-version: ${{ env.NODE_VERSION }}
          cache: 'npm'
          cache-dependency-path: test-repo/package-lock.json
      
      - name: 📦 Install Test Dependencies
        working-directory: ./test-repo
        run: npm ci
      
      - name: 🎭 Install Playwright Browsers
        working-directory: ./test-repo
        run: npx playwright install --with-deps chromium
      
      # ==================== CLONE & BUILD APP ====================
      
      - name: 📥 Clone APP Repo
        uses: actions/checkout@v4
        with:
          repository: ${{ env.APP_REPO }}
          ref: ${{ env.APP_BRANCH }}
          path: app-repo
          # Use GITHUB_TOKEN (has access to public repos by default)
          # For private repos, add a PAT as APP_REPO_TOKEN secret
          token: ${{ secrets.GITHUB_TOKEN }}
      
      - name: 🔧 Setup Node.js for APP
        uses: actions/setup-node@v4
        with:
          node-version: ${{ env.NODE_VERSION }}
      
      - name: 📦 Install APP Dependencies
        working-directory: ./app-repo
        run: |
          echo "Installing dependencies..."
          if [ -f "package-lock.json" ]; then
            npm ci
          else
            npm install
          fi
      
      - name: 🐳 Setup Docker Configuration
        working-directory: ./app-repo
        run: |
          # Check if docker-compose.yml exists
          if [ ! -f "docker-compose.yml" ]; then
            echo "⚠️  No docker-compose.yml found, creating one..."
            cat > docker-compose.yml << 'EOF'
          version: '3.8'
          services:
            app:
              build: .
              ports:
                - "5001:5001"
              environment:
                - NODE_ENV=test
                - PORT=5001
              healthcheck:
                test: ["CMD-SHELL", "curl -f http://localhost:5001/health || curl -f http://localhost:5001/ || exit 1"]
                interval: 10s
                timeout: 5s
                retries: 5
                start_period: 30s
          EOF
          else
            echo "✅ Found existing docker-compose.yml"
          fi
          
          # Check if Dockerfile exists
          if [ ! -f "Dockerfile" ]; then
            echo "⚠️  No Dockerfile found, creating one..."
            cat > Dockerfile << 'EOF'
          FROM node:20-alpine
          WORKDIR /app
          COPY package*.json ./
          RUN npm ci --only=production || npm install --production
          COPY . .
          EXPOSE 5001
          HEALTHCHECK --interval=10s --timeout=5s --start-period=30s \
            CMD wget --no-verbose --tries=1 --spider http://localhost:5001/health || exit 1
          CMD ["npm", "start"]
          EOF
          else
            echo "✅ Found existing Dockerfile"
          fi
          
          echo "=== Docker Configuration ==="
          echo "Dockerfile:"
          cat Dockerfile
          echo ""
          echo "docker-compose.yml:"
          cat docker-compose.yml
      
      - name: 🔨 Build APP Docker Image
        working-directory: ./app-repo
        run: |
          echo "Building Docker image..."
          docker build -t vuln-bank:test .
          echo "✅ Image built successfully"
          docker images | grep vuln-bank
      
      # ==================== START APP ====================
      
      - name: 🚀 Start APP Container
        working-directory: ./app-repo
        run: |
          echo "Starting application..."
          docker compose up -d
          echo "Waiting for container to initialize..."
          sleep 10
          echo "Container status:"
          docker compose ps
          docker ps
      
      - name: ⏳ Wait for APP to be Ready
        run: |
          echo "Waiting for application to respond..."
          timeout 120 bash -c '
            until curl -f http://localhost:5001/health 2>/dev/null || curl -f http://localhost:5001/ 2>/dev/null; do 
              echo "⏳ Waiting for app... ($(date +%T))"
              docker ps
              sleep 3
            done
          '
          echo "✅ Application is ready!"
      
      - name: 🔍 Verify APP Endpoints
        run: |
          echo "=== Testing Endpoints ==="
          echo "Main endpoint:"
          curl -v http://localhost:5001/ 2>&1 | head -20 || echo "❌ Failed"
          
          echo ""
          echo "Health endpoint:"
          curl -v http://localhost:5001/health 2>&1 || echo "⚠️  No health endpoint"
          
          echo ""
          echo "API endpoint:"
          curl -v http://localhost:5001/api/ 2>&1 || echo "⚠️  No API endpoint"
      
      - name: 🌱 Seed Database with Test Users
        working-directory: ./test-repo
        run: |
          echo "Seeding database with fixture users..."
          node -e "
          const fs = require('fs');
          const http = require('http');
          
          // Read fixture users
          const users = JSON.parse(fs.readFileSync('tests/fixtures/users.json', 'utf8')).users;
          console.log('Found ' + users.length + ' users to seed');
          
          // Function to create user
          async function createUser(user) {
            return new Promise((resolve) => {
              const data = JSON.stringify({
                username: user.username || user.email.split('@')[0],
                email: user.email,
                password: user.password
              });
              
              const options = {
                hostname: 'localhost',
                port: 5001,
                path: '/api/register',
                method: 'POST',
                headers: {
                  'Content-Type': 'application/json',
                  'Content-Length': data.length
                }
              };
              
              const req = http.request(options, (res) => {
                let body = '';
                res.on('data', (chunk) => body += chunk);
                res.on('end', () => {
                  if (res.statusCode === 200 || res.statusCode === 201) {
                    console.log('✅ Created user: ' + user.username);
                  } else if (res.statusCode === 409 || res.statusCode === 400) {
                    console.log('ℹ️  User exists: ' + user.username);
                  } else {
                    console.log('⚠️  Status ' + res.statusCode + ' for: ' + user.username);
                  }
                  resolve();
                });
              });
              
              req.on('error', (e) => {
                console.log('❌ Error creating ' + user.username + ': ' + e.message);
                resolve();
              });
              
              req.write(data);
              req.end();
            });
          }
          
          // Seed all users
          (async () => {
            for (const user of users.slice(0, 10)) {
              await createUser(user);
              await new Promise(r => setTimeout(r, 200));
            }
            console.log('✅ Database seeding complete!');
          })();
          "
      
      - name: 📋 Show APP Startup Logs
        if: always()
        working-directory: ./app-repo
        run: |
          echo "=== Application Logs (last 100 lines) ==="
          docker compose logs --tail=100
      
      # ==================== RUN TESTS ====================
      
      - name: 🧪 Run Tests
        working-directory: ./test-repo
        env:
          BASE_URL: ${{ env.BASE_URL }}
          SECURITY_SOFT: ${{ env.SOFT_MODE }}
        run: |
          echo "================================================"
          echo "🎯 Test Configuration"
          echo "================================================"
          echo "Target URL:    $BASE_URL"
          echo "SOFT mode:     $SECURITY_SOFT"
          echo "Test suite:    $TEST_SUITE"
          echo "APP branch:    $APP_BRANCH"
          echo "================================================"
          echo ""
          
          # Run tests based on selection
          EXIT_CODE=0
          
          case "$TEST_SUITE" in
            api)
              echo "🔵 Running API tests..."
              npm run test:api || EXIT_CODE=$?
              ;;
            security)
              echo "🔒 Running Security tests..."
              npm run test:sec || EXIT_CODE=$?
              ;;
            ui)
              echo "🖥️  Running UI tests..."
              npm run test:ui || EXIT_CODE=$?
              ;;
            *)
              echo "🎯 Running all test suites..."
              echo ""
              echo "1️⃣  API Tests"
              npm run test:api || EXIT_CODE=$?
              echo ""
              echo "2️⃣  Security Tests"
              npm run test:sec || EXIT_CODE=$?
              echo ""
              echo "3️⃣  UI Tests"
              npm run test:ui || EXIT_CODE=$?
              ;;
          esac
          
          echo ""
          echo "================================================"
          if [ $EXIT_CODE -eq 0 ]; then
            echo "✅ Tests completed successfully"
          else
            if [ "$SECURITY_SOFT" = "true" ]; then
              echo "⚠️  Tests found issues (SOFT mode - not failing build)"
              EXIT_CODE=0
            else
              echo "❌ Tests failed (HARD mode - failing build)"
            fi
          fi
          echo "================================================"
          
          exit $EXIT_CODE
      
      # ==================== GENERATE REPORTS ====================
      
      - name: 📊 Generate Allure Report
        if: always()
        working-directory: ./test-repo
        run: |
          echo "Generating Allure report..."
          npm run allure:generate || echo "⚠️  Allure generation skipped (not configured)"
      
      - name: 📤 Upload Playwright HTML Report
        if: always()
        uses: actions/upload-artifact@v4
        with:
          name: playwright-report-${{ github.run_number }}
          path: test-repo/playwright-report/
          retention-days: 30
      
      - name: 📤 Upload Allure Report
        if: always()
        uses: actions/upload-artifact@v4
        with:
          name: allure-report-${{ github.run_number }}
          path: test-repo/allure-report/
          retention-days: 30
      
      - name: 📤 Upload Test Results
        if: always()
        uses: actions/upload-artifact@v4
        with:
          name: test-results-${{ github.run_number }}
          path: test-repo/test-results/
          retention-days: 30
      
      # ==================== COLLECT LOGS ====================
      
      - name: 📋 Collect APP Logs
        if: always()
        working-directory: ./app-repo
        run: |
          mkdir -p ../app-logs
          echo "Collecting docker compose logs..."
          docker compose logs > ../app-logs/docker-compose.log 2>&1
          echo "Collecting container logs..."
          docker logs $(docker compose ps -q app) > ../app-logs/app-container.log 2>&1 || true
          echo "Collecting system info..."
          docker ps > ../app-logs/docker-ps.log 2>&1
          docker images > ../app-logs/docker-images.log 2>&1
      
      - name: 📤 Upload APP Logs
        if: always()
        uses: actions/upload-artifact@v4
        with:
          name: app-logs-${{ github.run_number }}
          path: app-logs/
          retention-days: 30
      
      # ==================== CLEANUP ====================
      
      - name: 🧹 Stop and Remove Containers
        if: always()
        working-directory: ./app-repo
        run: |
          echo "Stopping containers..."
          docker compose down -v --remove-orphans
          echo "Cleaning up Docker resources..."
          docker system prune -f
      
      - name: ✅ Verify Cleanup
        if: always()
        run: |
          echo "=== Remaining Containers ==="
          docker ps -a
          echo ""
          echo "=== Remaining Volumes ==="
          docker volume ls
          echo ""
          echo "=== Disk Usage ==="
          docker system df
      
      # ==================== ALLURE REPORT ====================
      
      - name: 📂 Prepare Allure Results
        if: always()
        working-directory: ./test-repo
        run: |
          # Create allure-results directory if it doesn't exist
          mkdir -p allure-results
          
          # If no test results, create an empty result to prevent Allure errors
          if [ -z "$(ls -A allure-results/)" ]; then
            echo '{"name": "No test results found", "status": "broken", "start": 0, "stop": 0}' > allure-results/no-results-found.json
            echo "⚠️  No test results found. Created empty result to prevent Allure errors."
          fi
          
          # Debug: Show directory contents
          echo "=== Test Results Directory ==="
          ls -la
          echo ""
          
          # Debug: Show what's in the allure-results directory
          echo "=== Allure Results ==="
          if [ -d "allure-results" ]; then
            find allure-results -type f | head -n 10
            echo ""
            echo "Total files in allure-results: $(find allure-results -type f | wc -l)"
          else
            echo "No allure-results directory found!"
            # Create empty directory to prevent errors
            mkdir -p allure-results
          fi
          
<<<<<<< HEAD
      - name: 📦 Install Allure Commandline
        run: |
          sudo apt-get update
          sudo apt-get install -y default-jre
          wget https://github.com/allure-framework/allure2/releases/download/2.24.0/allure_2.24.0-1_all.deb
          sudo dpkg -i allure_2.24.0-1_all.deb || sudo apt-get install -f -y
          
      - name: 📊 Generate Allure Report
        working-directory: ./test-repo
        run: |
          # Generate Allure report
          allure generate allure-results --clean -o allure-report
          
          # Create a simple index.html for GitHub Pages
          echo '<!DOCTYPE html>
          <html>
          <head>
              <title>Allure Report</title>
              <meta http-equiv="refresh" content="0; url=./allure-report/index.html" />
          </head>
          <body>
              <p>Redirecting to <a href="./allure-report/index.html">Allure Report</a>...</p>
          </body>
          </html>' > allure-report/index.html
          
      - name: 🚀 Deploy to GitHub Pages
        if: github.ref == 'refs/heads/main' || github.ref == 'refs/heads/gh-pages'
        uses: JamesIves/github-pages-deploy-action@v4
=======
      - name: 📊 Generate and Publish Allure Report
        uses: 8398a7/action-allure-report@v3
>>>>>>> 7001476c
        with:
          report-dir: ./test-repo/allure-results
          report-version: 2.24.0
          gh-pages: true
          gh-pages-branch: gh-pages
          gh-pages-folder: allure-report
        env:
          GITHUB_TOKEN: ${{ secrets.GITHUB_TOKEN }}
          clean-exclude: |
            .nojekyll
            CNAME
          commit-message: "Deploy Allure Report"
          target-folder: allure-report
          
      # ==================== SUMMARY ====================
      
      - name: 📝 Test Summary
        if: always()
        run: |
          echo "## 🎯 Test Execution Summary" >> $GITHUB_STEP_SUMMARY
          echo "" >> $GITHUB_STEP_SUMMARY
          echo "| Parameter | Value |" >> $GITHUB_STEP_SUMMARY
          echo "|-----------|-------|" >> $GITHUB_STEP_SUMMARY
          echo "| APP Repo | \`${{ env.APP_REPO }}\` |" >> $GITHUB_STEP_SUMMARY
          echo "| APP Branch | \`${{ env.APP_BRANCH }}\` |" >> $GITHUB_STEP_SUMMARY
          echo "| Test Suite | \`${{ env.TEST_SUITE }}\` |" >> $GITHUB_STEP_SUMMARY
          echo "| SOFT Mode | \`${{ env.SOFT_MODE }}\` |" >> $GITHUB_STEP_SUMMARY
          echo "| Status | ${{ job.status }} |" >> $GITHUB_STEP_SUMMARY
          echo "" >> $GITHUB_STEP_SUMMARY
          echo "### 📊 Artifacts" >> $GITHUB_STEP_SUMMARY
          echo "- [Playwright HTML Report](${{ github.server_url }}/${{ github.repository }}/actions/runs/${{ github.run_id }}" >> $GITHUB_STEP_SUMMARY
          echo "- [Allure Report](https://${{ github.repository_owner }}.github.io/$(echo ${{ github.repository }} | cut -d'/' -f2)/allure-report/)" >> $GITHUB_STEP_SUMMARY
          echo "- [Test Results JSON](${{ github.server_url }}/${{ github.repository }}/actions/runs/${{ github.run_id }}" >> $GITHUB_STEP_SUMMARY
          echo "- [Application Logs](${{ github.server_url }}/${{ github.repository }}/actions/runs/${{ github.run_id }}" >> $GITHUB_STEP_SUMMARY
          echo "" >> $GITHUB_STEP_SUMMARY
          echo "### 🌐 View Reports Online" >> $GITHUB_STEP_SUMMARY
          echo "- **Allure Report:** https://${{ github.repository_owner }}.github.io/$(echo ${{ github.repository }} | cut -d'/' -f2)/allure-report/" >> $GITHUB_STEP_SUMMARY
          echo "- **GitHub Actions Run:** ${{ github.server_url }}/${{ github.repository }}/actions/runs/${{ github.run_id }}" >> $GITHUB_STEP_SUMMARY<|MERGE_RESOLUTION|>--- conflicted
+++ resolved
@@ -455,7 +455,6 @@
             mkdir -p allure-results
           fi
           
-<<<<<<< HEAD
       - name: 📦 Install Allure Commandline
         run: |
           sudo apt-get update
@@ -484,10 +483,6 @@
       - name: 🚀 Deploy to GitHub Pages
         if: github.ref == 'refs/heads/main' || github.ref == 'refs/heads/gh-pages'
         uses: JamesIves/github-pages-deploy-action@v4
-=======
-      - name: 📊 Generate and Publish Allure Report
-        uses: 8398a7/action-allure-report@v3
->>>>>>> 7001476c
         with:
           report-dir: ./test-repo/allure-results
           report-version: 2.24.0
